--- conflicted
+++ resolved
@@ -85,7 +85,6 @@
 
 ## Attribution
 
-<<<<<<< HEAD
 [*Language Modeling with Gated Convolutional Networks*](https://arxiv.org/abs/1612.08083)
 by Dauhpin et al. Posted to arXiv in 2016.
 
@@ -93,10 +92,7 @@
 Transformer*](https://arxiv.org/abs/2002.05202) by Shazeer. Posted to arXiv in 2020.
 
 *The Composer implementation of this method and the accompanying documentation were produced by Moin Nadeem at MosaicML.*
-=======
-*The Composer implementation of this method and the accompanying documentation were produced by Moin Nadeem at MosaicML.*
 
 ## API Reference
 
-See {mod}`composer.algorithms.gated_linear_units`
->>>>>>> 97200a2b
+See {mod}`composer.algorithms.gated_linear_units`