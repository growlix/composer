--- conflicted
+++ resolved
@@ -19,18 +19,11 @@
 
 import composer
 from composer.algorithms import AlgorithmHparams, get_algorithm_registry
-<<<<<<< HEAD
-from composer.callbacks import (CallbackHparams, GradMonitorHparams, LRMonitorHparams, MemoryMonitorHparams,
-                                MLPerfCallbackHparams, SpeedMonitorHparams)
-from composer.core import Precision
-from composer.core.types import JSON
-=======
 from composer.callbacks import (CallbackHparams, EarlyStopperHparams, GradMonitorHparams, LRMonitorHparams,
                                 MemoryMonitorHparams, MLPerfCallbackHparams, SpeedMonitorHparams,
                                 ThresholdStopperHparams)
 from composer.core import DataSpec, Evaluator, Event, Precision, State, Time
 from composer.core.types import JSON, PyTorchScheduler
->>>>>>> f5f02ed8
 from composer.datasets import DataLoaderHparams, DatasetHparams
 from composer.datasets.dataset_registry import get_dataset_registry
 from composer.datasets.evaluator import EvaluatorHparams
@@ -39,16 +32,6 @@
 from composer.models import (BERTForClassificationHparams, BERTHparams, DeepLabV3Hparams, EfficientNetB0Hparams,
                              GPT2Hparams, MnistClassifierHparams, ModelHparams, ResNetCIFARHparams, ResNetHparams,
                              SSDHparams, TimmHparams, UnetHparams, ViTSmallPatch16Hparams)
-<<<<<<< HEAD
-from composer.optim import (AdamHparams, AdamWHparams, ConstantSchedulerHparams, CosineAnnealingSchedulerHparams,
-                            CosineAnnealingWarmRestartsSchedulerHparams, CosineAnnealingWithWarmupSchedulerHparams,
-                            DecoupledAdamWHparams, DecoupledSGDWHparams, ExponentialSchedulerHparams,
-                            LinearSchedulerHparams, LinearWithWarmupSchedulerHparams, MultiStepSchedulerHparams,
-                            MultiStepWithWarmupSchedulerHparams, OptimizerHparams, PolynomialSchedulerHparams,
-                            RAdamHparams, RMSpropHparams, SchedulerHparams, SGDHparams, StepSchedulerHparams)
-from composer.profiler.profiler_hparams import (ProfileScheduleHparams, TraceHandlerHparams,
-                                                profiler_scheduler_registry, trace_handler_registry)
-=======
 from composer.models.base import ComposerModel
 from composer.optim import (AdamHparams, AdamWHparams, ComposerScheduler, ConstantSchedulerHparams,
                             CosineAnnealingSchedulerHparams, CosineAnnealingWarmRestartsSchedulerHparams,
@@ -58,7 +41,6 @@
                             PolynomialSchedulerHparams, RAdamHparams, RMSpropHparams, SchedulerHparams, SGDHparams,
                             StepSchedulerHparams)
 from composer.profiler.profiler_hparams import ProfilerHparams
->>>>>>> f5f02ed8
 from composer.trainer.ddp import DDPSyncStrategy
 from composer.trainer.devices import CPUDeviceHparams, DeviceHparams, GPUDeviceHparams
 from composer.trainer.trainer import Trainer
@@ -125,11 +107,8 @@
     "grad_monitor": GradMonitorHparams,
     "memory_monitor": MemoryMonitorHparams,
     "mlperf": MLPerfCallbackHparams,
-<<<<<<< HEAD
-=======
     "early_stopper": EarlyStopperHparams,
     "threshold_stopper": ThresholdStopperHparams,
->>>>>>> f5f02ed8
 }
 
 device_registry = {
@@ -301,42 +280,6 @@
         save_interval (str, optional): See
             :class:`~composer.callbacks.callback_hparams.CheckpointSaverHparams`.
         save_num_checkpoints_to_keep (int, optional): See :class:`~composer.callbacks.checkpoint_saver.CheckpointSaver`.
-<<<<<<< HEAD
-        train_subset_num_batches (int, optional): See :class:`.Trainer`.
-        eval_subset_num_batches (int, optional): See :class:`.Trainer`.
-        deepspeed_config (Dict[str, JSON], optional): If set to a dict will be used for as the DeepSpeed
-            config for training  (see :class:`.Trainer` for more details). If ``None`` will pass ``False``
-            to the trainer for the ``deepspeed_config`` parameter signaling that DeepSpeed will not be used
-            for training.
-        prof_schedule (ProfileScheduleHparams, optional): Profile schedule hparams. Must be specified to enable the profiler.
-        prof_trace_handlers (List[TraceHandlerHparams], optional): See :class:`.Trainer`. Must be specified to enable the profiler.        prof_skip_first (int, optional): See :class:`.Trainer`.        prof_wait (int, optional): See :class:`.Trainer`.
-
-        sys_prof_cpu (bool, optional): See :class:`.Trainer`.
-        sys_prof_memory (bool, optional): See :class:`.Trainer`.
-        sys_prof_disk (bool, optional): See :class:`.Trainer`.
-        sys_prof_net (bool, optional): See :class:`.Trainer`.
-        sys_prof_stats_thread_interval_seconds (float, optional): See :class:`.Trainer`.
-        torch_prof_folder (str, optional): See :class:`~composer.profiler.torch_profiler.TorchProfiler`.
-            Ignored if ``prof_schedule`` and ``prof_trace_handlers`` are not specified.
-        torch_prof_filename (str, optional): See :class:`~composer.profiler.torch_profiler.TorchProfiler`.
-            Ignored if ``prof_schedule`` and ``prof_trace_handlers`` are not specified.
-        torch_prof_artifact_name (str, optional): See :class:`~composer.profiler.torch_profiler.TorchProfiler`.
-            Ignored if ``prof_schedule`` and ``prof_trace_handlers`` are not specified.
-        torch_prof_overwrite (bool, optional): See :class:`~composer.profiler.torch_profiler.TorchProfiler`.
-            Ignored if ``prof_schedule`` and ``prof_trace_handlers`` are not specified.
-        torch_prof_use_gzip (bool, optional): See :class:`~composer.profiler.torch_profiler.TorchProfiler`.
-            Ignored if ``prof_schedule`` and ``prof_trace_handlers`` are not specified.
-        torch_prof_record_shapes (bool, optional): See :class:`~composer.profiler.torch_profiler.TorchProfiler`.
-            Ignored if ``prof_schedule`` and ``prof_trace_handlers`` are not specified.
-        torch_prof_profile_memory (bool, optional): See :class:`~composer.profiler.torch_profiler.TorchProfiler`.
-            Ignored if ``prof_schedule`` and ``prof_trace_handlers`` are not specified.
-        torch_prof_with_stack (bool, optional): See :class:`~composer.profiler.torch_profiler.TorchProfiler`.
-            Ignored if ``prof_schedule`` and ``prof_trace_handlers`` are not specified.
-        torch_prof_with_flops (bool, optional): See :class:`~composer.profiler.torch_profiler.TorchProfiler`.
-            Ignored if ``prof_schedule`` and ``prof_trace_handlers`` are not specified.
-        torch_prof_num_traces_to_keep (int, optional): See :class:`~composer.profiler.torch_profiler.TorchProfiler`.
-            Ignored if ``prof_schedule`` and ``prof_trace_handlers`` are not specified.
-=======
         autoresume (bool, optional): See :class:`.Trainer`.
 
         deepspeed (Dict[str, JSON], optional): If set to a dict will be used for as the DeepSpeed
@@ -357,7 +300,6 @@
         grad_clip_norm (float, optional): See :class:`.Trainer`.
 
         profiler (ProfilerHparams, optional): Profiler hyperparameters.
->>>>>>> f5f02ed8
     """
 
     hparams_registry = {  # type: ignore
@@ -371,11 +313,6 @@
         "val_dataset": dataset_registry,
         "callbacks": callback_registry,
         "device": device_registry,
-<<<<<<< HEAD
-        "prof_trace_handlers": trace_handler_registry,
-        "prof_schedule": profiler_scheduler_registry,
-=======
->>>>>>> f5f02ed8
         "evaluators": evaluator_registry,
     }
 
@@ -413,31 +350,7 @@
 
     # Optimizer and Scheduler
     optimizer: Optional[OptimizerHparams] = hp.optional(doc="Optimizer to use", default=None)
-<<<<<<< HEAD
-    schedulers: List[SchedulerHparams] = hp.optional(doc="Scheduler sequence", default_factory=list)
-
-    # device
-    device: DeviceHparams = hp.optional(doc="Device Parameters", default_factory=CPUDeviceHparams)
-
-    # training hparams
-    grad_accum: Union[int, str] = hp.optional(textwrap.dedent("""\
-        Determines the number of microbatches to split a per-gpu batch into,
-        used to compensate for low-memory-capacity devices. If set to auto,
-        dynamically increases grad_accum if microbatch size is too large for
-        GPU. Defaults to ``1``"""),
-                                              default=1)
-    grad_clip_norm: Optional[float] = hp.optional(
-        default=None, doc='the norm to clip gradient magnitudes to. Default: None (no clip)')
-    validate_every_n_epochs: int = hp.optional(
-        doc="Validate every N epochs. Set to -1 to never validate on a epochwise frequency. Defaults to 1", default=1)
-    validate_every_n_batches: int = hp.optional(
-        doc="Validate every N batches. Set to -1 to never validate on a batchwise frequency. Defaults to -1.",
-        default=-1)
-    compute_training_metrics: bool = hp.optional(doc="Log validation metrics on training data", default=False)
-    precision: Precision = hp.optional(doc="Precision to use for training", default=Precision.AMP)
-=======
     schedulers: List[SchedulerHparams] = hp.optional(doc="Schedulers", default_factory=list)
->>>>>>> f5f02ed8
     scale_schedule_ratio: float = hp.optional(
         doc="Ratio by which to scale the training duration and learning rate schedules.",
         default=1.0,
